OPENQASM 3.0;
qubit[2] q;
h q[0];
<<<<<<< HEAD
cx q[0], q[1];
=======
cx q[0], q[4];
>>>>>>> b9fb2ec3
measure q[0] -> c[0];<|MERGE_RESOLUTION|>--- conflicted
+++ resolved
@@ -1,9 +1,5 @@
 OPENQASM 3.0;
 qubit[2] q;
 h q[0];
-<<<<<<< HEAD
 cx q[0], q[1];
-=======
-cx q[0], q[4];
->>>>>>> b9fb2ec3
-measure q[0] -> c[0];+> c[0];